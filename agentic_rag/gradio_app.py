--- conflicted
+++ resolved
@@ -291,10 +291,7 @@
         model_choices = []
         # Only Ollama models (no more local Mistral deployments)
         model_choices.extend([
-<<<<<<< HEAD
-=======
             "qwq",
->>>>>>> 90bea4f0
             "qwen2",
             "gemma3",
             "llama3.3",
